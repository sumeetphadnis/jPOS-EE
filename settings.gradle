--- conflicted
+++ resolved
@@ -22,10 +22,7 @@
         ':modules:quartz', \
         ':modules:visitor', \
         ':modules:rspace', \
-<<<<<<< HEAD
-        ':modules:testbed'
-=======
+        ':modules:testbed', \
         ':modules:eerest'
->>>>>>> 56c59cb6
 
-rootProject.name = 'jposee'+rootProject.name = 'jposee'
