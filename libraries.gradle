ext {
    jposVersion = '2.1.1-SNAPSHOT'
    slf4jVersion = '1.7.21'
    logbackVersion = '1.1.7'
    hibernateVersion = '5.2.10.Final'
    geronimoVersion = '1.1.1'
    jettyVersion = '9.4.5.v20170502'
    servletApiVersion = '3.1.0'
    websocketApiVersion = '1.1'
    jgroupsVersion = '4.0.4.Final'
    jaxrsVersion = '2.0.1'
    jsonSchemaVersion = '2.2.6'
    jacksonVersion = '2.7.4'
    groovyVersion = '2.4.12'
<<<<<<< HEAD
    vaadinVersion = '8.1.1'
    restAssuredVersion = '2.4.1'
    
=======
    vaadinVersion = '8.1.5'

>>>>>>> 092de78c
    libraries = [
            //jUnit (Tests)
            junit: 'junit:junit:4.12',

            //jPOS
            jpos: "org.jpos:jpos:${jposVersion}",

            //Apache Commons
            commons_lang: 'org.apache.commons:commons-lang3:3.4',
            commons_logging: 'commons-logging:commons-logging:1.2',

            //SLF4J and logback Stuff
            slf4j_api: "org.slf4j:slf4j-api:${slf4jVersion}",
            jcl_over_slf4j: "org.slf4j:jcl-over-slf4j:${slf4jVersion}",
            log4j_over_slf4j: "org.slf4j:log4j-over-slf4j:${slf4jVersion}",
            jul_to_slf4j: "org.slf4j:jul-to-slf4j:${slf4jVersion}",

            logback: "ch.qos.logback:logback-classic:${logbackVersion}",

            //JODA-Time
            joda_time: 'joda-time:joda-time:2.8',

            //Hibernate
            hibernate_core: "org.hibernate:hibernate-core:${hibernateVersion}",
            hibernate_envers: "org.hibernate:hibernate-envers:${hibernateVersion}",
            hibernate_c3p0: "org.hibernate:hibernate-c3p0:${hibernateVersion}",
            hibernate_ehcache: "org.hibernate:hibernate-ehcache:${hibernateVersion}",
            jta: "org.apache.geronimo.specs:geronimo-jta_1.1_spec:${geronimoVersion}",

            //Supported Databases
            jdbcH2: 'com.h2database:h2:1.4.189',
            jdbcMysql: 'mysql:mysql-connector-java:5.1.36',
            jdbcPostgresql: 'org.postgresql:postgresql:42.1.1',
            jdbcMssql: 'com.microsoft.sqlserver:mssql-jdbc:6.1.0.jre8',

            //Freemarker
            freemarker: 'org.freemarker:freemarker:[2.3.20,2.4)',

            //Mail
            javax_mail: 'javax.mail:mail:1.4.7',

            //SSHD
            sshd: 'org.apache.sshd:sshd-core:0.14.0',

            //Servlet API
            servlet_api: "javax.servlet:javax.servlet-api:${servletApiVersion}",

            //Jetty
            jetty_server: "org.eclipse.jetty:jetty-server:${jettyVersion}",
            jetty_xml: "org.eclipse.jetty:jetty-xml:${jettyVersion}",
            jetty_webapp: "org.eclipse.jetty:jetty-webapp:${jettyVersion}",
            jetty_deploy: "org.eclipse.jetty:jetty-deploy:${jettyVersion}",
            jetty_plus: "org.eclipse.jetty:jetty-plus:${jettyVersion}",
            jetty_jmx: "org.eclipse.jetty:jetty-jmx:${jettyVersion}",
            jetty_jndi: "org.eclipse.jetty:jetty-jndi:${jettyVersion}",
            jetty_annotations: "org.eclipse.jetty:jetty-annotations:${jettyVersion}",
            jetty_security: "org.eclipse.jetty:jetty-security:${jettyVersion}",
            jetty_policy: "org.eclipse.jetty:jetty-policy:${jettyVersion}",
            jetty_websocket: "org.eclipse.jetty.websocket:websocket-server:${jettyVersion}",
            jetty_websocket_jsr356: "org.eclipse.jetty.websocket:javax-websocket-server-impl:${jettyVersion}",
            jetty_rewrite: "org.eclipse.jetty:jetty-rewrite:${jettyVersion}",
            jetty_util: "org.eclipse.jetty:jetty-util:${jettyVersion}",
            jetty_servlets: "org.eclipse.jetty:jetty-servlets:${jettyVersion}",
            jetty_ajp: "org.eclipse.jetty:jetty-ajp:${jettyVersion}",
            jetty_continuation: "org.eclipse.jetty:jetty-continuation:${jettyVersion}",

            // Quartz Scheduler
            quartz: 'org.quartz-scheduler:quartz:2.2.1',

            // JGroups
            jgroups: "org.jgroups:jgroups:${jgroupsVersion}",

            // Groovy
            groovy: "org.codehaus.groovy:groovy:${groovyVersion}",
            groovySql: "org.codehaus.groovy:groovy-sql:${groovyVersion}",

            // Jackson
            jacksonDatabind: "com.fasterxml.jackson.core:jackson-databind:${jacksonVersion}"
    ]

    jettyLibs = [
            libraries.jetty_server,
            libraries.jetty_xml,
            libraries.jetty_webapp,
            libraries.jetty_deploy,
            libraries.jetty_jmx,
            libraries.jetty_annotations,
            libraries.jetty_websocket,
            libraries.jetty_websocket_jsr356,
            libraries.jetty_security,
            libraries.jetty_continuation
    ]

    /*
            libraries.jetty_plus,
            libraries.jetty_jndi,
            libraries.jetty_annotations,
            libraries.jetty_policy,
            libraries.jetty_rewrite,
            libraries.jetty_servlets,
            libraries.jetty_ajp
    */
}<|MERGE_RESOLUTION|>--- conflicted
+++ resolved
@@ -12,14 +12,8 @@
     jsonSchemaVersion = '2.2.6'
     jacksonVersion = '2.7.4'
     groovyVersion = '2.4.12'
-<<<<<<< HEAD
-    vaadinVersion = '8.1.1'
     restAssuredVersion = '2.4.1'
-    
-=======
     vaadinVersion = '8.1.5'
-
->>>>>>> 092de78c
     libraries = [
             //jUnit (Tests)
             junit: 'junit:junit:4.12',
